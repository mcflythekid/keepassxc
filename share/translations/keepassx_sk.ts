--- conflicted
+++ resolved
@@ -45,53 +45,6 @@
         <source>Special thanks from the KeePassXC team go to debfx for creating the original KeePassX.</source>
         <translation>Špeciálne poďakovanie od tímu KeePassXC patrí debfx za vytvorenie pôvodného KeePassX.</translation>
     </message>
-<<<<<<< HEAD
-    <message>
-        <source>Version %1</source>
-        <translation>Verzia %1</translation>
-    </message>
-    <message>
-        <source>Build Type: %1</source>
-        <translation>Typ zostavenia: %1</translation>
-    </message>
-    <message>
-        <source>Auto-Type</source>
-        <translation>Automatické vypĺňanie</translation>
-    </message>
-    <message>
-        <source>Browser Integration</source>
-        <translation>Integrácia prehliadača</translation>
-    </message>
-    <message>
-        <source>SSH Agent</source>
-        <translation>Agent SSH</translation>
-    </message>
-    <message>
-        <source>YubiKey</source>
-        <translation>YubiKey</translation>
-    </message>
-    <message>
-        <source>TouchID</source>
-        <translation type="unfinished"/>
-    </message>
-    <message>
-        <source>None</source>
-        <translation>Žiadny</translation>
-    </message>
-    <message>
-        <source>KeeShare (signed and unsigned sharing)</source>
-        <translation>KeeShare (podpísané a nepodpísané zdieľanie)</translation>
-    </message>
-    <message>
-        <source>KeeShare (only signed sharing)</source>
-        <translation>KeeShare (len podpísané zdieľanie)</translation>
-    </message>
-    <message>
-        <source>KeeShare (only unsigned sharing)</source>
-        <translation>KeeShare (len nepodpísané zdieľanie)</translation>
-    </message>
-=======
->>>>>>> c51752df
 </context>
 <context>
     <name>AgentSettingsWidget</name>
@@ -655,8 +608,6 @@
         <source>Do not ask permission for HTTP &amp;Basic Auth</source>
         <extracomment>An extra HTTP Basic Auth setting</extracomment>
         <translation>Nepýtať povolenie na HTTP &amp;Basic Auth</translation>
-<<<<<<< HEAD
-=======
     </message>
     <message>
         <source>Due to Snap sandboxing, you must run a script to enable browser integration.&lt;br /&gt;You can obtain this script from %1</source>
@@ -669,7 +620,6 @@
     <message>
         <source>KeePassXC-Browser is needed for the browser integration to work. &lt;br /&gt;Download it for %1 and %2. %3</source>
         <translation type="unfinished"/>
->>>>>>> c51752df
     </message>
 </context>
 <context>
