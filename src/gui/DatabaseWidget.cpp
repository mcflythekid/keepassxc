/*
 *  Copyright (C) 2010 Felix Geyer <debfx@fobos.de>
 *
 *  This program is free software: you can redistribute it and/or modify
 *  it under the terms of the GNU General Public License as published by
 *  the Free Software Foundation, either version 2 or (at your option)
 *  version 3 of the License.
 *
 *  This program is distributed in the hope that it will be useful,
 *  but WITHOUT ANY WARRANTY; without even the implied warranty of
 *  MERCHANTABILITY or FITNESS FOR A PARTICULAR PURPOSE.  See the
 *  GNU General Public License for more details.
 *
 *  You should have received a copy of the GNU General Public License
 *  along with this program.  If not, see <http://www.gnu.org/licenses/>.
 */

#include "DatabaseWidget.h"

#include <QAction>
#include <QDesktopServices>
#include <QHBoxLayout>
#include <QLabel>
#include <QFile>
#include <QLineEdit>
#include <QKeyEvent>
#include <QSplitter>
<<<<<<< HEAD
#include <QLabel>
#include <QProcess>
#include <QHeaderView>
#include <QApplication>
=======
#include <QTimer>
#include <QtDebug>
>>>>>>> 06e08557

#include "autotype/AutoType.h"
#include "core/Config.h"
#include "core/EntrySearcher.h"
#include "core/FilePath.h"
#include "core/Group.h"
#include "core/Metadata.h"
#include "core/Tools.h"
#include "format/KeePass2Reader.h"
#include "gui/ChangeMasterKeyWidget.h"
#include "gui/Clipboard.h"
#include "gui/DatabaseOpenWidget.h"
#include "gui/DatabaseSettingsWidget.h"
#include "gui/KeePass1OpenWidget.h"
#include "gui/MessageBox.h"
#include "gui/UnlockDatabaseWidget.h"
#include "gui/entry/EditEntryWidget.h"
#include "gui/entry/EntryView.h"
#include "gui/group/EditGroupWidget.h"
#include "gui/group/GroupView.h"

DatabaseWidget::DatabaseWidget(Database* db, QWidget* parent)
    : QStackedWidget(parent)
    , m_db(db)
    , m_newGroup(nullptr)
    , m_newEntry(nullptr)
    , m_newParent(nullptr)
{
    m_mainWidget = new QWidget(this);
    QLayout* layout = new QHBoxLayout(m_mainWidget);
    m_splitter = new QSplitter(m_mainWidget);
    m_splitter->setChildrenCollapsible(false);

    QWidget* rightHandSideWidget = new QWidget(m_splitter);

    m_groupView = new GroupView(db, m_splitter);
    m_groupView->setObjectName("groupView");
    m_groupView->setContextMenuPolicy(Qt::CustomContextMenu);
    connect(m_groupView, SIGNAL(customContextMenuRequested(QPoint)),
            SLOT(emitGroupContextMenuRequested(QPoint)));

    m_entryView = new EntryView(rightHandSideWidget);
    m_entryView->setObjectName("entryView");
    m_entryView->setContextMenuPolicy(Qt::CustomContextMenu);
    m_entryView->setGroup(db->rootGroup());
    connect(m_entryView, SIGNAL(customContextMenuRequested(QPoint)),
            SLOT(emitEntryContextMenuRequested(QPoint)));

    // Add a notification for when we are searching
    m_searchingLabel = new QLabel();
    m_searchingLabel->setText(tr("Searching..."));
    m_searchingLabel->setAlignment(Qt::AlignCenter);
    m_searchingLabel->setStyleSheet("background-color: rgb(255, 253, 160);"
                                    "border: 2px solid rgb(190, 190, 190);"
                                    "border-radius: 5px;");

    QVBoxLayout* vLayout = new QVBoxLayout(rightHandSideWidget);
    vLayout->setMargin(0);
    vLayout->addWidget(m_searchingLabel);
    vLayout->addWidget(m_entryView);

    m_searchingLabel->setVisible(false);

    rightHandSideWidget->setLayout(vLayout);

    setTabOrder(m_entryView, m_groupView);

    m_splitter->addWidget(m_groupView);
    m_splitter->addWidget(rightHandSideWidget);

    m_splitter->setStretchFactor(0, 30);
    m_splitter->setStretchFactor(1, 70);

    layout->addWidget(m_splitter);
    m_mainWidget->setLayout(layout);

    m_editEntryWidget = new EditEntryWidget();
    m_editEntryWidget->setObjectName("editEntryWidget");
    m_historyEditEntryWidget = new EditEntryWidget();
    m_editGroupWidget = new EditGroupWidget();
    m_editGroupWidget->setObjectName("editGroupWidget");
    m_changeMasterKeyWidget = new ChangeMasterKeyWidget();
    m_changeMasterKeyWidget->headlineLabel()->setText(tr("Change master key"));
    QFont headlineLabelFont = m_changeMasterKeyWidget->headlineLabel()->font();
    headlineLabelFont.setBold(true);
    headlineLabelFont.setPointSize(headlineLabelFont.pointSize() + 2);
    m_changeMasterKeyWidget->headlineLabel()->setFont(headlineLabelFont);
    m_databaseSettingsWidget = new DatabaseSettingsWidget();
    m_databaseSettingsWidget->setObjectName("databaseSettingsWidget");
    m_databaseOpenWidget = new DatabaseOpenWidget();
    m_databaseOpenWidget->setObjectName("databaseOpenWidget");
    m_databaseOpenMergeWidget = new DatabaseOpenWidget();
    m_databaseOpenMergeWidget->setObjectName("databaseOpenMergeWidget");
    m_keepass1OpenWidget = new KeePass1OpenWidget();
    m_keepass1OpenWidget->setObjectName("keepass1OpenWidget");
    m_unlockDatabaseWidget = new UnlockDatabaseWidget();
    m_unlockDatabaseWidget->setObjectName("unlockDatabaseWidget");
    addWidget(m_mainWidget);
    addWidget(m_editEntryWidget);
    addWidget(m_editGroupWidget);
    addWidget(m_changeMasterKeyWidget);
    addWidget(m_databaseSettingsWidget);
    addWidget(m_historyEditEntryWidget);
    addWidget(m_databaseOpenWidget);
    addWidget(m_databaseOpenMergeWidget);
    addWidget(m_keepass1OpenWidget);
    addWidget(m_unlockDatabaseWidget);

    connect(m_splitter, SIGNAL(splitterMoved(int,int)), SIGNAL(splitterSizesChanged()));
    connect(m_entryView->header(), SIGNAL(sectionResized(int,int,int)), SIGNAL(entryColumnSizesChanged()));
    connect(m_groupView, SIGNAL(groupChanged(Group*)), this, SLOT(clearLastGroup(Group*)));
    connect(m_groupView, SIGNAL(groupChanged(Group*)), SIGNAL(groupChanged()));
    connect(m_groupView, SIGNAL(groupChanged(Group*)), m_entryView, SLOT(setGroup(Group*)));
    connect(m_entryView, SIGNAL(entryActivated(Entry*, EntryModel::ModelColumn)),
            SLOT(entryActivationSignalReceived(Entry*, EntryModel::ModelColumn)));
    connect(m_entryView, SIGNAL(entrySelectionChanged()), SIGNAL(entrySelectionChanged()));
    connect(m_editEntryWidget, SIGNAL(editFinished(bool)), SLOT(switchToView(bool)));
    connect(m_editEntryWidget, SIGNAL(historyEntryActivated(Entry*)), SLOT(switchToHistoryView(Entry*)));
    connect(m_historyEditEntryWidget, SIGNAL(editFinished(bool)), SLOT(switchBackToEntryEdit()));
    connect(m_editGroupWidget, SIGNAL(editFinished(bool)), SLOT(switchToView(bool)));
    connect(m_changeMasterKeyWidget, SIGNAL(editFinished(bool)), SLOT(updateMasterKey(bool)));
    connect(m_databaseSettingsWidget, SIGNAL(editFinished(bool)), SLOT(switchToView(bool)));
    connect(m_databaseOpenWidget, SIGNAL(editFinished(bool)), SLOT(openDatabase(bool)));
    connect(m_databaseOpenMergeWidget, SIGNAL(editFinished(bool)), SLOT(mergeDatabase(bool)));
    connect(m_keepass1OpenWidget, SIGNAL(editFinished(bool)), SLOT(openDatabase(bool)));
    connect(m_unlockDatabaseWidget, SIGNAL(editFinished(bool)), SLOT(unlockDatabase(bool)));
    connect(this, SIGNAL(currentChanged(int)), this, SLOT(emitCurrentModeChanged()));
<<<<<<< HEAD

    m_searchCaseSensitive = false;
    m_searchCurrentGroup = false;
=======
    connect(m_searchUi->searchEdit, SIGNAL(textChanged(QString)), this, SLOT(startSearchTimer()));
    connect(m_searchUi->caseSensitiveCheckBox, SIGNAL(toggled(bool)), this, SLOT(startSearch()));
    connect(m_searchUi->searchCurrentRadioButton, SIGNAL(toggled(bool)), this, SLOT(startSearch()));
    connect(m_searchUi->searchRootRadioButton, SIGNAL(toggled(bool)), this, SLOT(startSearch()));
    connect(m_searchUi->searchEdit, SIGNAL(returnPressed()), m_entryView, SLOT(setFocus()));
    connect(m_searchTimer, SIGNAL(timeout()), this, SLOT(search()));
    connect(closeAction, SIGNAL(triggered()), this, SLOT(closeSearch()));
    connect( &m_file_watcher, SIGNAL( fileChanged() ), this, SLOT( databaseModifedExternally() ) );
>>>>>>> 06e08557

    setCurrentWidget(m_mainWidget);
}

DatabaseWidget::~DatabaseWidget()
{
}

DatabaseWidget::Mode DatabaseWidget::currentMode() const
{
    if (currentWidget() == nullptr) {
        return DatabaseWidget::None;
    }
    else if (currentWidget() == m_mainWidget) {
        return DatabaseWidget::ViewMode;
    }
    else if (currentWidget() == m_unlockDatabaseWidget) {
        return DatabaseWidget::LockedMode;
    }
    else {
        return DatabaseWidget::EditMode;
    }
}

bool DatabaseWidget::isInEditMode() const
{
    return currentMode() == DatabaseWidget::EditMode;
}

bool DatabaseWidget::isEditWidgetModified() const
{
    if (currentWidget() == m_editEntryWidget) {
        return m_editEntryWidget->hasBeenModified();
    }
    else {
        // other edit widget don't have a hasBeenModified() method yet
        // assume that they already have been modified
        return true;
    }
}

QList<int> DatabaseWidget::splitterSizes() const
{
    return m_splitter->sizes();
}

void DatabaseWidget::setSplitterSizes(const QList<int>& sizes)
{
    m_splitter->setSizes(sizes);
}

QList<int> DatabaseWidget::entryHeaderViewSizes() const
{
    QList<int> sizes;

    for (int i = 0; i < m_entryView->header()->count(); i++) {
        sizes.append(m_entryView->header()->sectionSize(i));
    }

    return sizes;
}

void DatabaseWidget::setEntryViewHeaderSizes(const QList<int>& sizes)
{
    if (sizes.size() != m_entryView->header()->count()) {
        Q_ASSERT(false);
        return;
    }

    for (int i = 0; i < sizes.size(); i++) {
        m_entryView->header()->resizeSection(i, sizes[i]);
    }
}

void DatabaseWidget::clearAllWidgets()
{
    m_editEntryWidget->clear();
    m_historyEditEntryWidget->clear();
    m_editGroupWidget->clear();
}

void DatabaseWidget::emitCurrentModeChanged()
{
    Q_EMIT currentModeChanged(currentMode());
}

Database* DatabaseWidget::database()
{
    return m_db;
}

void DatabaseWidget::createEntry()
{
    if (!m_groupView->currentGroup()) {
        Q_ASSERT(false);
        return;
    }

    m_newEntry = new Entry();
    m_newEntry->setUuid(Uuid::random());
    m_newEntry->setUsername(m_db->metadata()->defaultUserName());
    m_newParent = m_groupView->currentGroup();
    setIconFromParent();
    switchToEntryEdit(m_newEntry, true);
}

void DatabaseWidget::setIconFromParent()
{
    if (!config()->get("UseGroupIconOnEntryCreation").toBool()) {
        return;
    }

    if (m_newParent->iconNumber() == Group::DefaultIconNumber && m_newParent->iconUuid().isNull()) {
        return;
    }

    if (m_newParent->iconUuid().isNull()) {
        m_newEntry->setIcon(m_newParent->iconNumber());
    }
    else {
        m_newEntry->setIcon(m_newParent->iconUuid());
    }
}

void DatabaseWidget::replaceDatabase(Database* db)
{
    Database* oldDb = m_db;
    m_db = db;
    m_groupView->changeDatabase(m_db);
    Q_EMIT databaseChanged(m_db);
    delete oldDb;
}

void DatabaseWidget::cloneEntry()
{
    Entry* currentEntry = m_entryView->currentEntry();
    if (!currentEntry) {
        Q_ASSERT(false);
        return;
    }

    Entry* entry = currentEntry->clone(Entry::CloneNewUuid | Entry::CloneResetTimeInfo);
    entry->setGroup(currentEntry->group());
    m_entryView->setFocus();
    m_entryView->setCurrentEntry(entry);
}

void DatabaseWidget::deleteEntries()
{
    const QModelIndexList selected = m_entryView->selectionModel()->selectedRows();

    if (selected.isEmpty()) {
        Q_ASSERT(false);
        return;
    }

    // get all entry pointers as the indexes change when removing multiple entries
    QList<Entry*> selectedEntries;
    for (const QModelIndex& index : selected) {
        selectedEntries.append(m_entryView->entryFromIndex(index));
    }

    bool inRecylceBin = Tools::hasChild(m_db->metadata()->recycleBin(), selectedEntries.first());
    if (inRecylceBin || !m_db->metadata()->recycleBinEnabled()) {
        QMessageBox::StandardButton result;

        if (selected.size() == 1) {
            result = MessageBox::question(
                this, tr("Delete entry?"),
                tr("Do you really want to delete the entry \"%1\" for good?")
                .arg(selectedEntries.first()->title()),
                QMessageBox::Yes | QMessageBox::No);
        }
        else {
            result = MessageBox::question(
                this, tr("Delete entries?"),
                tr("Do you really want to delete %1 entries for good?")
                .arg(selected.size()),
                QMessageBox::Yes | QMessageBox::No);
        }

        if (result == QMessageBox::Yes) {
            for (Entry* entry : asConst(selectedEntries)) {
                delete entry;
            }
        }
    }
    else {
        QMessageBox::StandardButton result;

        if (selected.size() == 1) {
            result = MessageBox::question(
                this, tr("Move entry to recycle bin?"),
                tr("Do you really want to move entry \"%1\" to the recycle bin?")
                .arg(selectedEntries.first()->title()),
                QMessageBox::Yes | QMessageBox::No);
        }
        else {
            result = MessageBox::question(
                this, tr("Move entries to recycle bin?"),
                tr("Do you really want to move %n entry(s) to the recycle bin?", 0, selected.size()),
                QMessageBox::Yes | QMessageBox::No);
        }

        if (result == QMessageBox::No) {
            return;
        }

        for (Entry* entry : asConst(selectedEntries)) {
            m_db->recycleEntry(entry);
        }
    }
}

void DatabaseWidget::copyTitle()
{
    Entry* currentEntry = m_entryView->currentEntry();
    if (!currentEntry) {
        Q_ASSERT(false);
        return;
    }

    setClipboardTextAndMinimize(currentEntry->title());
}

void DatabaseWidget::copyUsername()
{
    Entry* currentEntry = m_entryView->currentEntry();
    if (!currentEntry) {
        Q_ASSERT(false);
        return;
    }

    setClipboardTextAndMinimize(currentEntry->username());
}

void DatabaseWidget::copyPassword()
{
    Entry* currentEntry = m_entryView->currentEntry();
    if (!currentEntry) {
        Q_ASSERT(false);
        return;
    }

    setClipboardTextAndMinimize(currentEntry->password());
}

void DatabaseWidget::copyURL()
{
    Entry* currentEntry = m_entryView->currentEntry();
    if (!currentEntry) {
        Q_ASSERT(false);
        return;
    }

    setClipboardTextAndMinimize(currentEntry->url());
}

void DatabaseWidget::copyNotes()
{
    Entry* currentEntry = m_entryView->currentEntry();
    if (!currentEntry) {
        Q_ASSERT(false);
        return;
    }

    setClipboardTextAndMinimize(currentEntry->notes());
}

void DatabaseWidget::copyAttribute(QAction* action)
{
    Entry* currentEntry = m_entryView->currentEntry();
    if (!currentEntry) {
        Q_ASSERT(false);
        return;
    }

    setClipboardTextAndMinimize(currentEntry->attributes()->value(action->text()));
}

void DatabaseWidget::setClipboardTextAndMinimize(const QString& text)
{
    clipboard()->setText(text);
    if (config()->get("MinimizeOnCopy").toBool()) {
        window()->showMinimized();
    }
}

void DatabaseWidget::performAutoType()
{
    Entry* currentEntry = m_entryView->currentEntry();
    if (!currentEntry) {
        Q_ASSERT(false);
        return;
    }

    autoType()->performAutoType(currentEntry, window());
}

void DatabaseWidget::openUrl()
{
    Entry* currentEntry = m_entryView->currentEntry();
    if (!currentEntry) {
        Q_ASSERT(false);
        return;
    }

    openUrlForEntry(currentEntry);
}

void DatabaseWidget::openUrlForEntry(Entry* entry)
{
    QString urlString = entry->resolvePlaceholders(entry->url());
    if (urlString.isEmpty()) {
        return;
    }

    if (urlString.startsWith("cmd://")) {
        if (urlString.length() > 6) {
            QProcess::startDetached(urlString.mid(6));
        }
    }
    else {
        QUrl url = QUrl::fromUserInput(urlString);
        QDesktopServices::openUrl(url);
    }
}

void DatabaseWidget::createGroup()
{
    if (!m_groupView->currentGroup()) {
        Q_ASSERT(false);
        return;
    }

    m_newGroup = new Group();
    m_newGroup->setUuid(Uuid::random());
    m_newParent = m_groupView->currentGroup();
    switchToGroupEdit(m_newGroup, true);
}

void DatabaseWidget::deleteGroup()
{
    Group* currentGroup = m_groupView->currentGroup();
    if (!currentGroup || !canDeleteCurrentGroup()) {
        Q_ASSERT(false);
        return;
    }

    bool inRecylceBin = Tools::hasChild(m_db->metadata()->recycleBin(), currentGroup);
    bool isRecycleBin = (currentGroup == m_db->metadata()->recycleBin());
    bool isRecycleBinSubgroup = Tools::hasChild(currentGroup, m_db->metadata()->recycleBin());
    if (inRecylceBin || isRecycleBin || isRecycleBinSubgroup || !m_db->metadata()->recycleBinEnabled()) {
        QMessageBox::StandardButton result = MessageBox::question(
            this, tr("Delete group?"),
            tr("Do you really want to delete the group \"%1\" for good?")
            .arg(currentGroup->name()),
            QMessageBox::Yes | QMessageBox::No);
        if (result == QMessageBox::Yes) {
            delete currentGroup;
        }
    }
    else {
        m_db->recycleGroup(currentGroup);
    }
}

int DatabaseWidget::addWidget(QWidget* w)
{
    w->setSizePolicy(QSizePolicy::Ignored, QSizePolicy::Ignored);

    int index = QStackedWidget::addWidget(w);

    adjustSize();

    return index;
}

void DatabaseWidget::setCurrentIndex(int index)
{
    // use setCurrentWidget() instead
    // index is not reliable
    Q_UNUSED(index);
    Q_ASSERT(false);
}

void DatabaseWidget::setCurrentWidget(QWidget* widget)
{
    if (currentWidget()) {
        currentWidget()->setSizePolicy(QSizePolicy::Ignored, QSizePolicy::Ignored);
    }

    QStackedWidget::setCurrentWidget(widget);

    if (currentWidget()) {
        currentWidget()->setSizePolicy(QSizePolicy::Preferred, QSizePolicy::Preferred);
    }

    adjustSize();
}

void DatabaseWidget::switchToView(bool accepted)
{
    if (m_newGroup) {
        if (accepted) {
            m_newGroup->setParent(m_newParent);
            m_groupView->setCurrentGroup(m_newGroup);
            m_groupView->expandGroup(m_newParent);
        }
        else {
            delete m_newGroup;
        }

        m_newGroup = nullptr;
        m_newParent = nullptr;
    }
    else if (m_newEntry) {
        if (accepted) {
            m_newEntry->setGroup(m_newParent);
            m_entryView->setFocus();
            m_entryView->setCurrentEntry(m_newEntry);
        }
        else {
            delete m_newEntry;
        }

        m_newEntry = nullptr;
        m_newParent = nullptr;
    }

    setCurrentWidget(m_mainWidget);
}

void DatabaseWidget::switchToHistoryView(Entry* entry)
{
    m_historyEditEntryWidget->loadEntry(entry, false, true, m_editEntryWidget->entryTitle(), m_db);
    setCurrentWidget(m_historyEditEntryWidget);
}

void DatabaseWidget::switchBackToEntryEdit()
{
    setCurrentWidget(m_editEntryWidget);
}

void DatabaseWidget::switchToEntryEdit(Entry* entry)
{
    switchToEntryEdit(entry, false);
}

void DatabaseWidget::switchToEntryEdit(Entry* entry, bool create)
{
    Group* group = m_groupView->currentGroup();
    if (!group) {
        Q_ASSERT(m_entryView->inEntryListMode());
        group = m_lastGroup;
    }
    Q_ASSERT(group);

    m_editEntryWidget->loadEntry(entry, create, false, group->name(), m_db);
    setCurrentWidget(m_editEntryWidget);
}

void DatabaseWidget::switchToGroupEdit(Group* group, bool create)
{
    m_editGroupWidget->loadGroup(group, create, m_db);
    setCurrentWidget(m_editGroupWidget);
}

void DatabaseWidget::updateMasterKey(bool accepted)
{
    if (accepted) {
        QApplication::setOverrideCursor(QCursor(Qt::WaitCursor));
        bool result = m_db->setKey(m_changeMasterKeyWidget->newMasterKey());
        QApplication::restoreOverrideCursor();

        if (!result) {
            MessageBox::critical(this, tr("Error"), tr("Unable to calculate master key"));
            return;
        }
    }
    else if (!m_db->hasKey()) {
        Q_EMIT closeRequest();
        return;
    }

    setCurrentWidget(m_mainWidget);
}

void DatabaseWidget::openDatabase(bool accepted)
{
    if (accepted) {
        replaceDatabase(static_cast<DatabaseOpenWidget*>(sender())->database());
        setCurrentWidget(m_mainWidget);
        Q_EMIT unlockedDatabase();

        // We won't need those anymore and KeePass1OpenWidget closes
        // the file in its dtor.
        delete m_databaseOpenWidget;
        m_databaseOpenWidget = nullptr;
        delete m_keepass1OpenWidget;
<<<<<<< HEAD
        m_keepass1OpenWidget = nullptr;
=======
        m_keepass1OpenWidget = Q_NULLPTR;
        if (config()->get("AutoReloadOnChange").toBool() ) 
            m_file_watcher.watchFile( m_filename );
>>>>>>> 06e08557
    }
    else {
        m_file_watcher.stopWatching();
        if (m_databaseOpenWidget->database()) {
            delete m_databaseOpenWidget->database();
        }
        Q_EMIT closeRequest();
    }
}

void DatabaseWidget::mergeDatabase(bool accepted)
{
    if (accepted) {
        if (!m_db) {
            MessageBox::critical(this, tr("Error"), tr("No current database."));
            return;
        }

        Database* srcDb = static_cast<DatabaseOpenWidget*>(sender())->database();

        if (!srcDb) {
            MessageBox::critical(this, tr("Error"), tr("No source database, nothing to do."));
            return;
        }

        m_db->merge(srcDb);
    }

    setCurrentWidget(m_mainWidget);
    Q_EMIT databaseMerged(m_db);
}

void DatabaseWidget::unlockDatabase(bool accepted)
{
    if (!accepted) {
        Q_EMIT closeRequest();
        return;
    }

    replaceDatabase(static_cast<DatabaseOpenWidget*>(sender())->database());

    const QList<Group*> groups = m_db->rootGroup()->groupsRecursive(true);
    for (Group* group : groups) {
        if (group->uuid() == m_groupBeforeLock) {
            m_groupView->setCurrentGroup(group);
            break;
        }
    }

    m_groupBeforeLock = Uuid();
    setCurrentWidget(m_mainWidget);
    m_unlockDatabaseWidget->clearForms();
    Q_EMIT unlockedDatabase();
}

void DatabaseWidget::entryActivationSignalReceived(Entry* entry, EntryModel::ModelColumn column)
{
    if (column == EntryModel::Url && !entry->url().isEmpty()) {
        openUrlForEntry(entry);
    }
    else {
        switchToEntryEdit(entry);
    }
}

void DatabaseWidget::switchToEntryEdit()
{
    Entry* entry = m_entryView->currentEntry();
    Q_ASSERT(entry);
    if (!entry) {
        return;
    }

    switchToEntryEdit(entry, false);
}

void DatabaseWidget::switchToGroupEdit()
{
    Group* group = m_groupView->currentGroup();
    Q_ASSERT(group);
    if (!group) {
        return;
    }

    switchToGroupEdit(group, false);
}

void DatabaseWidget::switchToMasterKeyChange()
{
    m_changeMasterKeyWidget->clearForms();
    setCurrentWidget(m_changeMasterKeyWidget);
}

void DatabaseWidget::switchToDatabaseSettings()
{
    m_databaseSettingsWidget->load(m_db);
    setCurrentWidget(m_databaseSettingsWidget);
}

void DatabaseWidget::switchToOpenDatabase(const QString& fileName)
{
    updateFilename(fileName);
    m_databaseOpenWidget->load(fileName);
    setCurrentWidget(m_databaseOpenWidget);
}

void DatabaseWidget::switchToOpenDatabase(const QString& fileName, const QString& password,
                                          const QString& keyFile)
{
    updateFilename(fileName);
    switchToOpenDatabase(fileName);
    m_databaseOpenWidget->enterKey(password, keyFile);
}

void DatabaseWidget::switchToOpenMergeDatabase(const QString& fileName)
{
    m_databaseOpenMergeWidget->load(fileName);
    setCurrentWidget(m_databaseOpenMergeWidget);
}

void DatabaseWidget::switchToOpenMergeDatabase(const QString& fileName, const QString& password,
                                          const QString& keyFile)
{
    switchToOpenMergeDatabase(fileName);
    m_databaseOpenMergeWidget->enterKey(password, keyFile);
}

void DatabaseWidget::switchToImportKeepass1(const QString& fileName)
{
    updateFilename(fileName);
    m_keepass1OpenWidget->load(fileName);
    setCurrentWidget(m_keepass1OpenWidget);
}

void DatabaseWidget::search(const QString& searchtext)
{
    if (searchtext.isEmpty())
    {
        endSearch();
        return;
    }

    Q_EMIT searchModeAboutToActivate();

    if (!isInSearchMode())
    {
        m_lastGroup = m_groupView->currentGroup();
        Q_ASSERT(m_lastGroup);
    }

    Group* searchGroup = m_searchCurrentGroup ? m_lastGroup : m_db->rootGroup();
    Qt::CaseSensitivity sensitivity = m_searchCaseSensitive ? Qt::CaseSensitive : Qt::CaseInsensitive;

    QList<Entry*> searchResult = EntrySearcher().search(searchtext, searchGroup, sensitivity);

    m_entryView->setEntryList(searchResult);
    m_lastSearchText = searchtext;

    // Display a label detailing our search results
    if (searchResult.size() > 0) {
        m_searchingLabel->setText(tr("Search Results (%1)").arg(searchResult.size()));
    }
    else {
        m_searchingLabel->setText(tr("No Results"));
    }

    m_searchingLabel->setVisible(true);

    Q_EMIT searchModeActivated();
}

void DatabaseWidget::setSearchCaseSensitive(bool state)
{
    m_searchCaseSensitive = state;

    if (isInSearchMode())
        search(m_lastSearchText);
}

void DatabaseWidget::setSearchCurrentGroup(bool state)
{
    m_searchCurrentGroup = state;

    if (isInSearchMode())
        search(m_lastSearchText);
}

QString DatabaseWidget::getCurrentSearch()
{
    return m_lastSearchText;
}

void DatabaseWidget::endSearch()
{
    if (isInSearchMode())
    {
        Q_ASSERT(m_lastGroup);

        Q_EMIT listModeAboutToActivate();

        m_groupView->setCurrentGroup(m_lastGroup);
        m_entryView->setGroup(m_lastGroup);

        Q_EMIT listModeActivated();
    }

    m_searchingLabel->setVisible(false);
    m_searchingLabel->setText(tr("Searching..."));

    m_lastSearchText.clear();
}

void DatabaseWidget::emitGroupContextMenuRequested(const QPoint& pos)
{
    Q_EMIT groupContextMenuRequested(m_groupView->viewport()->mapToGlobal(pos));
}

void DatabaseWidget::emitEntryContextMenuRequested(const QPoint& pos)
{
    Q_EMIT entryContextMenuRequested(m_entryView->viewport()->mapToGlobal(pos));
}

bool DatabaseWidget::dbHasKey() const
{
    return m_db->hasKey();
}

bool DatabaseWidget::canDeleteCurrentGroup() const
{
    bool isRootGroup = m_db->rootGroup() == m_groupView->currentGroup();
    return !isRootGroup;
}

bool DatabaseWidget::isInSearchMode() const
{
    return m_entryView->inEntryListMode();
}

Group* DatabaseWidget::currentGroup() const
{
    return isInSearchMode() ? m_lastGroup
                            : m_groupView->currentGroup();
}

void DatabaseWidget::clearLastGroup(Group* group)
{
    if (group) {
        m_lastGroup = nullptr;
    }
}

void DatabaseWidget::lock()
{
    Q_ASSERT(currentMode() != DatabaseWidget::LockedMode);

    if (m_groupView->currentGroup()) {
        m_groupBeforeLock = m_groupView->currentGroup()->uuid();
    }
    else {
        m_groupBeforeLock = m_db->rootGroup()->uuid();
    }

    clearAllWidgets();
    m_unlockDatabaseWidget->load(m_filename);
    setCurrentWidget(m_unlockDatabaseWidget);
    Database* newDb = new Database();
    newDb->metadata()->setName(m_db->metadata()->name());
    replaceDatabase(newDb);
}

void DatabaseWidget::updateFilename(const QString& fileName)
{
    m_filename = fileName;
}

void DatabaseWidget::databaseModifedExternally()
{
    if ( database() == Q_NULLPTR )
        return;

    if ( ! config()->get("AutoReloadOnChange").toBool() ) 
        return;

    KeePass2Reader reader;
    QFile file(m_filename);
    if (!file.open(QIODevice::ReadOnly)) {
        // TODO: error message
        return;
    }
    Database* db = reader.readDatabase(&file, database()->key() );
    if ( db )
    {
        Database* oldDb = m_db;
        m_db = db;
        m_groupView->changeDatabase(m_db);
        Q_EMIT databaseChanged(m_db);
        delete oldDb;
    }
}

int DatabaseWidget::numberOfSelectedEntries() const
{
    return m_entryView->numberOfSelectedEntries();
}

QStringList DatabaseWidget::customEntryAttributes() const
{
    Entry* entry = m_entryView->currentEntry();
    if (!entry) {
        return QStringList();
    }

    return entry->attributes()->customKeys();
}

bool DatabaseWidget::isGroupSelected() const
{
    return m_groupView->currentGroup() != nullptr;
}

bool DatabaseWidget::currentEntryHasTitle()
{
    Entry* currentEntry = m_entryView->currentEntry();
    if (!currentEntry) {
        Q_ASSERT(false);
        return false;
    }
    return !currentEntry->title().isEmpty();
}

bool DatabaseWidget::currentEntryHasUsername()
{
    Entry* currentEntry = m_entryView->currentEntry();
    if (!currentEntry) {
        Q_ASSERT(false);
        return false;
    }
    return !currentEntry->username().isEmpty();
}

bool DatabaseWidget::currentEntryHasPassword()
{
    Entry* currentEntry = m_entryView->currentEntry();
    if (!currentEntry) {
        Q_ASSERT(false);
        return false;
    }
    return !currentEntry->password().isEmpty();
}

bool DatabaseWidget::currentEntryHasUrl()
{
    Entry* currentEntry = m_entryView->currentEntry();
    if (!currentEntry) {
        Q_ASSERT(false);
        return false;
    }
    return !currentEntry->url().isEmpty();
}

bool DatabaseWidget::currentEntryHasNotes()
{
    Entry* currentEntry = m_entryView->currentEntry();
    if (!currentEntry) {
        Q_ASSERT(false);
        return false;
    }
    return !currentEntry->notes().isEmpty();
}

GroupView* DatabaseWidget::groupView() {
    return m_groupView;
}

EntryView* DatabaseWidget::entryView() {
    return m_entryView;
}<|MERGE_RESOLUTION|>--- conflicted
+++ resolved
@@ -25,15 +25,12 @@
 #include <QLineEdit>
 #include <QKeyEvent>
 #include <QSplitter>
-<<<<<<< HEAD
 #include <QLabel>
 #include <QProcess>
 #include <QHeaderView>
 #include <QApplication>
-=======
 #include <QTimer>
 #include <QtDebug>
->>>>>>> 06e08557
 
 #include "autotype/AutoType.h"
 #include "core/Config.h"
@@ -161,20 +158,9 @@
     connect(m_keepass1OpenWidget, SIGNAL(editFinished(bool)), SLOT(openDatabase(bool)));
     connect(m_unlockDatabaseWidget, SIGNAL(editFinished(bool)), SLOT(unlockDatabase(bool)));
     connect(this, SIGNAL(currentChanged(int)), this, SLOT(emitCurrentModeChanged()));
-<<<<<<< HEAD
 
     m_searchCaseSensitive = false;
     m_searchCurrentGroup = false;
-=======
-    connect(m_searchUi->searchEdit, SIGNAL(textChanged(QString)), this, SLOT(startSearchTimer()));
-    connect(m_searchUi->caseSensitiveCheckBox, SIGNAL(toggled(bool)), this, SLOT(startSearch()));
-    connect(m_searchUi->searchCurrentRadioButton, SIGNAL(toggled(bool)), this, SLOT(startSearch()));
-    connect(m_searchUi->searchRootRadioButton, SIGNAL(toggled(bool)), this, SLOT(startSearch()));
-    connect(m_searchUi->searchEdit, SIGNAL(returnPressed()), m_entryView, SLOT(setFocus()));
-    connect(m_searchTimer, SIGNAL(timeout()), this, SLOT(search()));
-    connect(closeAction, SIGNAL(triggered()), this, SLOT(closeSearch()));
-    connect( &m_file_watcher, SIGNAL( fileChanged() ), this, SLOT( databaseModifedExternally() ) );
->>>>>>> 06e08557
 
     setCurrentWidget(m_mainWidget);
 }
@@ -675,13 +661,9 @@
         delete m_databaseOpenWidget;
         m_databaseOpenWidget = nullptr;
         delete m_keepass1OpenWidget;
-<<<<<<< HEAD
         m_keepass1OpenWidget = nullptr;
-=======
-        m_keepass1OpenWidget = Q_NULLPTR;
         if (config()->get("AutoReloadOnChange").toBool() ) 
             m_file_watcher.watchFile( m_filename );
->>>>>>> 06e08557
     }
     else {
         m_file_watcher.stopWatching();
