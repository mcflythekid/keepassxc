--- conflicted
+++ resolved
@@ -34,17 +34,12 @@
     connect(m_ui->removeSharedEncryptionKeys, SIGNAL(clicked()), this, SIGNAL(removeSharedEncryptionKeys()));
     connect(m_ui->removeStoredPermissions, SIGNAL(clicked()), this, SIGNAL(removeStoredPermissions()));
 
-<<<<<<< HEAD
-    m_ui->warningWidget->showMessage(tr("<b>Warning:</b> The following options can be dangerous!"),
-                                     MessageWidget::Warning);
-=======
     m_ui->extensionLabel->setOpenExternalLinks(true);
     m_ui->extensionLabel->setText(tr("KeePassXC-Browser is needed for the browser integration to work. <br />Download it for %1 and %2.").arg(
         "<a href=\"https://addons.mozilla.org/en-US/firefox/addon/keepassxc-browser/\">Firefox</a>",
         "<a href=\"https://chrome.google.com/webstore/detail/keepassxc-browser/oboonakemofpalcgghocfoadofidjkkk\">Google Chrome / Chromium / Vivaldi</a>"));
 
     m_ui->warningWidget->showMessage(tr("<b>Warning:</b> The following options can be dangerous!"), MessageWidget::Warning);
->>>>>>> 6fe821c3
     m_ui->warningWidget->setCloseButtonVisible(false);
     m_ui->warningWidget->setAutoHideTimeout(-1);
 
